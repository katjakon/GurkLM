import os
import torch 
import torch.nn as nn
from torch.utils.data import DataLoader
import random
import time

from .dataset import GurkDataset
from .modules import FullModel

DEVICE = torch.device("cuda" if torch.cuda.is_available() else "cpu")

class Trainer:

    def __init__(self,
                 tokenizer,
                 train_dataset,
                 test_dataset,
                 model_params,
                 optimizer,
                 optim_params, 
                 n_epochs, 
                 batch_size, 
                 mask_p, 
                 max_len,
                 p_only_masked=0.8,
<<<<<<< HEAD
                 ):
        self.train_dataset = train_dataset
        self.test_dataset = test_dataset
=======
                scheduler = None,
                scheduler_params = None):
        # self.train_dir = train_dir
        # self.test_dir = test_dir
        self.train_dl = train_dl
        self.test_dl = test_dl
>>>>>>> 8578782b
        self.tokenizer = tokenizer
        self.model_params = model_params
        self.optim_params = optim_params
        self.optimizer = optimizer
        self.n_epochs = n_epochs
        self.batch_size = batch_size
        self.mask_p = mask_p
        self.p_only_masked = p_only_masked
        self.max_len = max_len
        self.scheduler = scheduler
        self.scheduler_params = scheduler_params if scheduler_params is not None else {}
        self.model = None
        self.start_epoch = 0
        self.loss_fn = nn.CrossEntropyLoss(ignore_index=self.tokenizer.pad_token_id)

    def _get_train_dataloader(self):
        gurk_dataset = torch.load(self.train_dataset)
        return DataLoader(
            gurk_dataset,
            collate_fn=self._process_batch,
            batch_size=self.batch_size
        )

    def _get_test_dataloader(self):
        gurk_dataset = torch.load(self.test_dataset)
        return DataLoader(
            gurk_dataset,
            collate_fn=self._process_batch,
            batch_size=self.batch_size
        )

    def _create_masks(self, batch):
        input_ids = batch["input_ids"]
        padding_mask = input_ids == self.tokenizer.pad_token_id
        rand = torch.rand(input_ids.shape, device=DEVICE) # random probabilities for each token
        p_random = (1 - self.p_only_masked) # percentage of masked tokens that should be replaced with random tokens
        p_unchanged = p_random / 2 # Percentage of masked tokens that are left unchanged
        lm_mask = (rand <= self.mask_p) & (~ padding_mask) # Mask tokens with certain prob but not padding tokens.
        if not lm_mask.any(): # There is no tokens masked!
            row_i, col_i = (~ padding_mask).nonzero(as_tuple=True) # Get indices of tokens which are not PAD
            rand_index = torch.randint(high=row_i.shape[0], size=(1,)) # Choose random one.
            lm_mask[row_i[rand_index], col_i[rand_index]] = True # Make sure at least one token is masked.
            assert lm_mask.any()
        rand[~lm_mask] = torch.inf # Don't consider indices where lm_mask is False
        rand = rand / self.mask_p # Rescale according to masking percentage
        mask_random = (rand <= p_random) & (rand > p_unchanged)
        mask_unchanged = rand <= p_unchanged

        return lm_mask, padding_mask, mask_random, mask_unchanged

    def _process_batch(self, batch):
        input_ids = batch["input_ids"].to(DEVICE)
        mask_out = self._create_masks(batch)
        lm_mask, padding_mask, mask_random, mask_unchanged = mask_out
        masked = input_ids.detach().clone()
        masked[lm_mask] = self.tokenizer.mask_token_id
        masked[mask_random] = random.randrange(1, self.tokenizer.vocab_size) # Sample random tokens
        # masked[mask_unchanged] = input_ids[mask_unchanged]
        masked[mask_unchanged] = input_ids[mask_unchanged]
        return {
            # "original_sequence": input_ids,
            "original_sequence": input_ids,
            "masked_sequence": masked,
            "padding_mask": padding_mask,
            "lm_mask": lm_mask
        }

    def validate(self, dataloader, n=3):
        self.model.eval() # Set to eval mode.
        sum_loss = 0
        sum_acc = 0
        n_batch = 0
        for batch in dataloader:
            n_batch += 1
            with torch.no_grad():
                batch = self._process_batch(batch)
                batch_input_ids = batch["masked_sequence"].to(DEVICE) # Here randomly some tokens have been replace by [MASK].
                batch_padding_mask = batch["padding_mask"].to(DEVICE) # Masks which specifies which tokens are [PAD]
                batch_lm_mask = batch["lm_mask"].to(DEVICE) # Masks which specifies where tokens have been replace by [MASK]
                batch_y_true = batch["original_sequence"].to(DEVICE) # True tokens without mask
                batch_y_true = torch.flatten(batch_y_true[batch_lm_mask])

                # Make predictions
                batch_out = self.model(
                batch_input_ids,
                key_padding_mask=batch_padding_mask,
                pred_mask=torch.flatten(batch_lm_mask))
                batch_pred = batch_out["masked_preds"]

                val_loss = self.loss_fn(batch_pred, batch_y_true).item()
                sum_loss += val_loss

                acc = self.accuracy_at_n(y_pred=batch_pred, y_true=batch_y_true, n=n)
                sum_acc += acc
        self.model.train() # Set back to train mode.
        # Calculate average loss & accuracy.
        val_avg_loss = sum_loss/n_batch
        val_avg_acc = sum_acc/n_batch
        return val_avg_loss, val_avg_acc

    def accuracy_at_n(self, y_pred, y_true, n=3):
        top_n = torch.topk(y_pred, k=n)[1] # Get n token indices where score is the highest. 
        correct = (top_n ==  y_true.unsqueeze(1)).any(1) # Any correct predictions in top n tokens?
        acc = torch.sum(correct) / correct.shape[0] # Calculaze accuracy at n.
        return acc

    def train(self, out_dir, save_steps=1, start_from_chp=False, chp_path=None):
        dataloader = self._get_train_dataloader()
        val_loader = self._get_test_dataloader()
        start_step = 0
        seed = None
        if start_from_chp is False:
            self.model = FullModel(
                vocab_size=self.tokenizer.vocab_size,
                max_len=self.max_len, 
                **self.model_params
            )
            self.model.to(DEVICE)
            self.optimizer = self.optimizer(
                params=self.model.parameters(),
                **self.optim_params
            )
            if self.scheduler is not None:
                self.scheduler = self.scheduler(
                    self.optimizer,
                    **self.scheduler_params
                )

        else:
            if chp_path is None:
                raise ValueError("No path for checkpoint given!")
            last_epoch, seed, start_step  = self._load_checkpoint(path = chp_path)
            print(f"Loaded seed with {seed}")
            self.start_epoch = last_epoch
        
        loss = None
        for epoch in range(self.start_epoch, self.n_epochs):

            print(f"Epoch {epoch}")
            self.model.train()
            step = 0

            for batch in dataloader:
                step += 1
                start_t = time.time()
                
                if step <= start_step:  # Start from right batch
                    if step == start_step:
                        start_step = 0
                    continue
                
                batch = self._process_batch(batch)
                batch_y_true = torch.flatten(batch["original_sequence"][batch["lm_mask"]])

                # Make predictions
                batch = self.model(
                    batch["masked_sequence"],
                    key_padding_mask=batch["padding_mask"],
                    pred_mask=torch.flatten(batch["lm_mask"])
                )

                # Calculate loss
                loss = self.loss_fn(batch["masked_preds"], batch_y_true)
                loss.backward()
                # I changed the order here (...step before zero grad
                self.optimizer.step()
                # ...and added "set to none"
                self.optimizer.zero_grad(set_to_none=True)
                acc_at3 = self.accuracy_at_n(batch["masked_preds"], batch_y_true, n=3)
                print(f"Batch loss on step {step}: {loss:.2f}\t Batch accuracy@3: {acc_at3:.2f}", end="\t")
                end_t = time.time()
                batch_time = end_t - start_t
                print(f"ms/batch: {batch_time*1000.0:.2f}")

                if step % save_steps == 0:
                    print(f"Step {step}: Validate...")
                    val_loss, val_acc = self.validate(val_loader) # Do validation
                    print(f"Validation loss: {val_loss:.2f}\t Validation accuracy@3 {val_acc:.2f}")
                     # Back to train mode
                    self._save_checkpoint(
                        epoch=epoch,
                        loss=loss, 
                        step=step, 
                        out=out_dir
                    ) 
            
            # Don't trigger validation before reaching right moment
            if loss is None:
                continue

            if self.scheduler is not None:
                print(f"Current Learning Rate: {self.scheduler.get_lr()[0]:.2e}")
                self.scheduler.step()

            # Do validatio after every epoch.
            print(f"Finished epoch {epoch}: Validate...")
            val_loss, val_acc = self.validate(val_loader)
            self._save_checkpoint(
                        epoch=epoch,
                        loss=loss, 
                        step=step, 
                        out=out_dir#,
                        # seed=dataloader.dataset.seed
                    )
            print(f"Validation loss: {val_loss:.2f}\t Validation accuracy@3 {val_acc:.2f}")
            # Empty cache
            torch.cuda.empty_cache()
    
    def _save_checkpoint(self, epoch, loss, step, out, seed=None):
        file_name = f"checkpoint-epoch{epoch}-step{step}.pt"
        print(f"Saving checkpoint to {out}/{file_name} ...", end="")
        out_path = os.path.join(
            out, 
            file_name
        )
        if self.scheduler is not None:
            scheduler_state_dict = self.scheduler.state_dict()
        else:
            scheduler_state_dict = None
        torch.save({
            'epoch': epoch,
            'model_state_dict': self.model.state_dict(),
            'optimizer_state_dict': self.optimizer.state_dict(),
            'scheduler_state_dict': scheduler_state_dict,
            'loss': loss,
            'step': step,
            "seed": seed
            }, out_path)
        print("Done")
    
    def save_shards(self, path, out_dir):
        self._load_checkpoint(path)
        self.model.save_pretrained(out_dir)
        print(f"saved model to {out_dir}")

    def _load_checkpoint(self, path):
        print(f"Loading checkpoint from {path}")
        self.model = FullModel(
            vocab_size=self.tokenizer.vocab_size,
            max_len=self.max_len, 
            **self.model_params
        )
        self.model.to(DEVICE)
        self.optimizer = self.optimizer(
            params=self.model.parameters(),
            **self.optim_params)
        
        if self.scheduler is not None:
            self.scheduler = self.scheduler(
                optimizer=self.optimizer,
                **self.scheduler_params
            )

        checkpoint = torch.load(path, weights_only=True, map_location=DEVICE)
        self.model.load_state_dict(checkpoint['model_state_dict'])
        self.optimizer.load_state_dict(checkpoint['optimizer_state_dict'])
        if self.scheduler is not None:
            self.scheduler.load_state_dict(checkpoint['scheduler_state_dict'])
        epoch = checkpoint['epoch']
        seed = None
        step = checkpoint["step"]
        return epoch, seed, step
<|MERGE_RESOLUTION|>--- conflicted
+++ resolved
@@ -24,18 +24,10 @@
                  mask_p, 
                  max_len,
                  p_only_masked=0.8,
-<<<<<<< HEAD
-                 ):
+                scheduler = None,
+                scheduler_params = None):
         self.train_dataset = train_dataset
         self.test_dataset = test_dataset
-=======
-                scheduler = None,
-                scheduler_params = None):
-        # self.train_dir = train_dir
-        # self.test_dir = test_dir
-        self.train_dl = train_dl
-        self.test_dl = test_dl
->>>>>>> 8578782b
         self.tokenizer = tokenizer
         self.model_params = model_params
         self.optim_params = optim_params
