# GurkLM 🥒
Pretraining a language model for **G**erman-T**urk**ish Code-Switching (Gurk)

<<<<<<< HEAD
## Pretraining Data
With the help of parallel data of German and Turkish from the [Opus project](https://opus.nlpl.eu/results/tr&de/corpus-result-table), we perform augmentation to create synthetic code-switching data. In particular:
- Replacing **individual Turkish words** with aligned German words and vice versa
- Replacing **continuous Turkish sequences** with aligned German continuous sequences and vice versa
- Creating **mixed German-Turkish** words via rule-based augmentation

For the data augmenation, we have to first perform alignment for the parallel sentences. The OpenSubtitles corpus is a similar domain as our validation task. It contains around 17M sentences for German (106M tokens) and Turkish (81M tokens). Other corpora are available.

## Validation Tasks
We are using the [Universal Dependency treebank for Turkish-German Code-Switching](https://github.com/UniversalDependencies/UD_Turkish_German-SAGT/tree/master) as a test set for evaluating performance. 
The corpora contains transcriptions of bilingual conversations which are annotated for instance with morphological features, POS tags and languages codes. <br>
The following tasks are used to evaluate the performance of the pretraining procedure:
- **POS Tagging**: A MLP is trained on the learned token representations to predict POS tags.
- **Language Code Predicition**: A MLP is trained on the learned token represenations to predict the language codes (German, Turkish, Mixed & Other)
- **Masked Language Modelling**: Correct prediction of masked tokens in the test set / Perplexity?

=======
# To Do

## Implementation transformer & training
- [x] Choose and use pre-trained tokenizer
- [x] Masking: Not only use [MASK], but random token ids & same token id
- [x] Implement saving checkpoints
- [x] Implement positional encodings

## Pretraining data

- [ ] Choose & download corpora
- [ ] Preprocessing & filtering 
    - very short and very long sequences
    - de-duplication
    - tokenization (splitting punctuation?)
- [ ] Train alignment model
- [ ] Perform data augmentation
- [ ] Create rules & perform rule-based augmentation

## Validation tasks
- [ ] Construct validation tasks
- [ ] Establish upper bound (existing pretrained model)
- [ ] Establish lower bound (random baseline, majority baseline)

# more is more (data)

- https://github.com/ozlemcek/TuGeBiC
  + \# of tokens 	116688
  + \# of monolingual sentences 	10141
  + \# of bilingual sentences 	4510
  + \# of CS points in bilingual sentences 	8180
  
>>>>>>> a0fc9a20
<|MERGE_RESOLUTION|>--- conflicted
+++ resolved
@@ -1,7 +1,6 @@
 # GurkLM 🥒
 Pretraining a language model for **G**erman-T**urk**ish Code-Switching (Gurk)
 
-<<<<<<< HEAD
 ## Pretraining Data
 With the help of parallel data of German and Turkish from the [Opus project](https://opus.nlpl.eu/results/tr&de/corpus-result-table), we perform augmentation to create synthetic code-switching data. In particular:
 - Replacing **individual Turkish words** with aligned German words and vice versa
@@ -18,30 +17,6 @@
 - **Language Code Predicition**: A MLP is trained on the learned token represenations to predict the language codes (German, Turkish, Mixed & Other)
 - **Masked Language Modelling**: Correct prediction of masked tokens in the test set / Perplexity?
 
-=======
-# To Do
-
-## Implementation transformer & training
-- [x] Choose and use pre-trained tokenizer
-- [x] Masking: Not only use [MASK], but random token ids & same token id
-- [x] Implement saving checkpoints
-- [x] Implement positional encodings
-
-## Pretraining data
-
-- [ ] Choose & download corpora
-- [ ] Preprocessing & filtering 
-    - very short and very long sequences
-    - de-duplication
-    - tokenization (splitting punctuation?)
-- [ ] Train alignment model
-- [ ] Perform data augmentation
-- [ ] Create rules & perform rule-based augmentation
-
-## Validation tasks
-- [ ] Construct validation tasks
-- [ ] Establish upper bound (existing pretrained model)
-- [ ] Establish lower bound (random baseline, majority baseline)
 
 # more is more (data)
 
@@ -49,6 +24,4 @@
   + \# of tokens 	116688
   + \# of monolingual sentences 	10141
   + \# of bilingual sentences 	4510
-  + \# of CS points in bilingual sentences 	8180
-  
->>>>>>> a0fc9a20
+  + \# of CS points in bilingual sentences 	8180